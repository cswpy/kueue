package kueue

import (
	"context"
	"encoding/binary"
	// "encoding/gob"
	"fmt"
	"kueue/kueue/proto"
	"log"
	"os"
	"path/filepath"
	"sync"
	"time"

	"github.com/sirupsen/logrus"

	// "golang.org/x/text/message"
	"google.golang.org/grpc"
	"google.golang.org/grpc/codes"
	"google.golang.org/grpc/credentials/insecure"
	"google.golang.org/grpc/status"
	proto1 "google.golang.org/protobuf/proto"
)

var (
	MAX_BATCH_SIZE int = 20
	MAP_SHARD_SIZE int = 8
)

type Broker struct {
	proto.UnimplementedBrokerServiceServer

	BrokerInfo     *BrokerInfo
	ControllerAddr string
	client         proto.ControllerServiceClient
	logger         logrus.Entry
<<<<<<< HEAD
	Data           *xsync.Map       // topic_partition_id -> list of records, save protobuf messages directly for simplicity; uses xsync.Map for concurrent access
	lock_manager   *xsync.Map       // lock for managing concurrent access to data
	consumerOffset map[string]int32 // consumer_id_topic_partition_id -> offset
=======
	data           *ConcurrentMap[string, []*proto.ConsumerMessage] // topic_partition_id -> list of records, save protobuf messages directly for simplicity
	consumerOffset map[string]int32                                 // consumer_id_topic_partition_id -> offset
>>>>>>> 7e4985cf
	offsetLock     sync.RWMutex
	messageCountMu sync.Mutex
}

// NewMockBroker creates a new broker with an in-memory data store, incapable of communicating with gRPC services
func NewMockBroker(logger logrus.Entry, persistBatch int) *Broker {
	return &Broker{
		BrokerInfo:     &BrokerInfo{BrokerName: "mock-broker", NodeAddr: "localhost:50051", PersistBatch: persistBatch},
		logger:         logger,
<<<<<<< HEAD
		Data:           xsync.NewMap(),
		lock_manager:   xsync.NewMap(),
=======
		data:           NewConcurrentMap[string, []*proto.ConsumerMessage](MAP_SHARD_SIZE),
>>>>>>> 7e4985cf
		consumerOffset: make(map[string]int32),
	}
}

func NewBroker(info *BrokerInfo, controllerAddr string, logger logrus.Entry) (*Broker, error) {
	var opts []grpc.DialOption
	opts = append(opts, grpc.WithTransportCredentials(insecure.NewCredentials()))

	conn, err := grpc.NewClient(controllerAddr, opts...)
	if err != nil {
		return nil, err
	}
	client := proto.NewControllerServiceClient(conn)

	// Register with the controller
	_, err = client.RegisterBroker(context.Background(), &proto.RegisterBrokerRequest{
		BrokerId:      info.BrokerName,
		BrokerAddress: info.NodeAddr,
	})

	if err != nil {
		return nil, err
	}

	// Create directory for broker folder
	dirPath := info.BrokerName
    err = os.MkdirAll(dirPath, 0755)
    if err != nil {
        log.Fatalf("Failed to create directory: %v", err)
        return nil, err
    }

	return &Broker{
		BrokerInfo:     info,
		ControllerAddr: controllerAddr,
		client:         client,
		Data: 		 	xsync.NewMap(), // Initialize the xsync.Map
		logger:         logger,
<<<<<<< HEAD
		lock_manager:   xsync.NewMap(),
=======
		data:           NewConcurrentMap[string, []*proto.ConsumerMessage](MAP_SHARD_SIZE),
>>>>>>> 7e4985cf
		consumerOffset: make(map[string]int32),
	}, nil
}

func (b *Broker) Produce(ctx context.Context, req *proto.ProduceRequest) (*proto.ProduceResponse, error) {
	b.logger.WithField("Topic", DBroker).Debugf("Received Produce request: %v", req)

	partitionID := int(req.PartitionId)
	topicPartitionID := fmt.Sprintf("%s-%d", req.TopicName, partitionID)

	// Wait for lock before loading data
<<<<<<< HEAD
	lock.Lock()
	defer lock.Unlock()
	topicPartition, _ := b.Data.LoadOrStore(topicPartitionID, make([]*proto.ConsumerMessage, 0))
	topicPartitionData := topicPartition.([]*proto.ConsumerMessage)
=======
	mapShard := b.data.ShardForKey(topicPartitionID)
	mapShard.Lock()
	defer mapShard.Unlock()

	var topicPartition []*proto.ConsumerMessage
	var ok bool
	if topicPartition, ok = mapShard.Items[topicPartitionID]; !ok {
		mapShard.Items[topicPartitionID] = make([]*proto.ConsumerMessage, 0)
	}
>>>>>>> 7e4985cf

	// Getting Offset from the last record in the partition
	baseOffset := int32(0)
	topicPartitionLength := len(topicPartition)
	if topicPartitionLength > 0 {
		baseOffset = topicPartition[topicPartitionLength-1].Offset + 1
	}
	nextOffset := baseOffset

	// Append records to partition, since topicPartition may be reallocated in append, we need to update the map
	for _, msg := range req.Messages {
		consumerMsg := &proto.ConsumerMessage{
			Offset:    nextOffset,
			Timestamp: time.Now().Unix(),
			Key:       msg.Key,
			Value:     msg.Value,
		}
		topicPartition = append(topicPartition, consumerMsg)
		nextOffset++
		b.persistData(topicPartitionID, consumerMsg)
		
	}

<<<<<<< HEAD
	b.Data.Store(topicPartitionID, topicPartitionData)


=======
	mapShard.Items[topicPartitionID] = topicPartition
>>>>>>> 7e4985cf

	return &proto.ProduceResponse{
		TopicName:  req.TopicName,
		BaseOffset: baseOffset,
	}, nil
}

func (b *Broker) persistData(topicPartitionId string, msg *proto.ConsumerMessage) {
    b.messageCountMu.Lock()
    defer b.messageCountMu.Unlock()

    dirPath := filepath.Join(b.BrokerInfo.BrokerName, topicPartitionId)
    err := os.MkdirAll(dirPath, 0755)
    if err != nil {
        b.logger.Fatalf("Failed to create directory: %v", err)
        return
    }

    // Serialize the message
    dataBytes, err := proto1.Marshal(msg)
    if err != nil {
        b.logger.Printf("Failed to marshal message: %v", err)
        return
    }

    messageCount := msg.Offset
    fileIndex := (int(messageCount) / b.BrokerInfo.PersistBatch) * b.BrokerInfo.PersistBatch
    fileName := fmt.Sprintf("%010d.bin", fileIndex)
    filePath := filepath.Join(dirPath, fileName)

    b.logger.Printf("Writing to file: %s, Offset: %d, Length: %d", filePath, msg.Offset, len(dataBytes))

    file, err := os.OpenFile(filePath, os.O_APPEND|os.O_CREATE|os.O_WRONLY, 0644)
    if err != nil {
        b.logger.Printf("Failed to open file %s: %v", filePath, err)
        return
    }
    defer file.Close()

    length := uint32(len(dataBytes))
    if err := binary.Write(file, binary.LittleEndian, length); err != nil {
        b.logger.Printf("Failed to write message length to file %s: %v", filePath, err)
        return
    }
    if _, err := file.Write(dataBytes); err != nil {
        b.logger.Printf("Failed to write message to file %s: %v", filePath, err)
        return
    }

    if err := file.Sync(); err != nil {
        b.logger.Printf("Failed to sync file %s: %v", filePath, err)
        return
    }

    b.logger.Printf("Successfully persisted message with Offset: %d to file: %s", msg.Offset, filePath)
}



// func (b *Broker) persistData(topicPartitionId string, msg *proto.ConsumerMessage) {
// 	b.messageCountMu.Lock()
//     defer b.messageCountMu.Unlock()

//     dirPath := filepath.Join(b.BrokerInfo.BrokerName, topicPartitionId)
//     err := os.MkdirAll(dirPath, 0755)
//     if err != nil {
//         b.logger.Fatalf("Failed to create directory: %v", err)
//         return
//     }

	
//     // Serialize the message
//     dataBytes, err := proto1.Marshal(msg)
//     if err != nil {
//         b.logger.Printf("Failed to marshal message: %v", err)
//         return
//     }


//     // messageCount := b.MessageCount[topicPartitionId]
// 	messageCount := msg.Offset
//     fileIndex := (int(messageCount) / b.BrokerInfo.PersistBatch) * b.BrokerInfo.PersistBatch
//     fileName := fmt.Sprintf("%010d.bin", fileIndex)
// 	filePath := filepath.Join(dirPath, fileName)



// 	// Open the file in append mode
// 	file, err := os.OpenFile(filePath, os.O_APPEND|os.O_CREATE|os.O_WRONLY, 0644)
// 	if err != nil {
// 		b.logger.Printf("Failed to open file %s: %v", filePath, err)
// 		return
// 	}
// 	defer file.Close()

// 	length := uint32(len(dataBytes))
//     if err := binary.Write(file, binary.LittleEndian, length); err != nil {
//         b.logger.Printf("Failed to write message length to file %s: %v", filePath, err)
//         return
//     }
//     if _, err := file.Write(dataBytes); err != nil {
//         b.logger.Printf("Failed to write message to file %s: %v", filePath, err)
//         return
//     }

// 	// Ensure data is flushed to disk
//     if err := file.Sync(); err != nil {
//         b.logger.Printf("Failed to sync file %s: %v", filePath, err)
//         return
//     }

// 	// b.MessageCount[topicPartitionId]++
// }


// func (b *Broker) persistConsumerOffset(topicPartitionId string) {
//     dirPath := b.BrokerInfo.BrokerName+"/"+topicPartitionId
//     err := os.MkdirAll(dirPath, 0755)
//     if err != nil {
//         b.logger.Fatalf("Failed to create directory: %v", err)
//         return
//     }

// 	fileName := fmt.Sprintf("%s-offset.bin", topicPartitionId)
//     filePath := filepath.Join(dirPath, fileName)

//     file, err := os.Create(filePath)
//     if err != nil {
//         b.logger.Fatalf("Failed to create file: %v", err)
//         return
//     }
//     defer file.Close()

//     encoder := gob.NewEncoder(file)
//     err = encoder.Encode(b.ConsumerOffset)
//     if err != nil {
//         b.logger.Printf("Failed to encode consumer offsets: %v", err)
//     }
// }



// func (b *Broker) persistData(topicPartitionId string, msg *proto.ConsumerMessage) {
// 	// b.messageCountMu.Lock()
//     // defer b.messageCountMu.Unlock()

//     dirPath := filepath.Join(b.BrokerInfo.BrokerName, topicPartitionId)
//     err := os.MkdirAll(dirPath, 0755)
//     if err != nil {
//         b.logger.Fatalf("Failed to create directory: %v", err)
//         return
//     }

	
//     // Serialize the message
//     dataBytes, err := proto1.Marshal(msg)
//     if err != nil {
//         b.logger.Printf("Failed to marshal message: %v", err)
//         return
//     }


//     // messageCount := b.MessageCount[topicPartitionId]
// 	messageCount := msg.Offset
//     fileIndex := (int(messageCount) / b.BrokerInfo.PersistBatch) * b.BrokerInfo.PersistBatch
//     fileName := fmt.Sprintf("%010d.bin", fileIndex)
// 	filePath := filepath.Join(dirPath, fileName)



// 	// Open the file in append mode
// 	file, err := os.OpenFile(filePath, os.O_APPEND|os.O_CREATE|os.O_WRONLY, 0644)
// 	if err != nil {
// 		b.logger.Printf("Failed to open file %s: %v", filePath, err)
// 		return
// 	}
// 	defer file.Close()

// 	_, err = file.Write(dataBytes)
// 	if err != nil {
// 		b.logger.Printf("Failed to write to file %s: %v", filePath, err)
// 		return
// 	}

// 	// b.MessageCount[topicPartitionId]++


    
// }


// func (b *Broker) persistConsumerOffset(topicPartitionId string) {
//     dirPath := b.BrokerInfo.BrokerName+"/"+topicPartitionId
//     err := os.MkdirAll(dirPath, 0755)
//     if err != nil {
//         b.logger.Fatalf("Failed to create directory: %v", err)
//         return
//     }

// 	fileName := fmt.Sprintf("%s-offset.bin", topicPartitionId)
//     filePath := filepath.Join(dirPath, fileName)

//     file, err := os.Create(filePath)
//     if err != nil {
//         b.logger.Fatalf("Failed to create file: %v", err)
//         return
//     }
//     defer file.Close()

//     encoder := gob.NewEncoder(file)
//     err = encoder.Encode(b.ConsumerOffset)
//     if err != nil {
//         b.logger.Printf("Failed to encode consumer offsets: %v", err)
//     }
// }


// TODO: handle the case where new consumers start consuming from the beginning of the topic-partition, which is not in main memory but on disk
// Consume returns a batch of messages from a topic-partition, it checks whether the topic-partition exists in the broker's data
// if not, it means the request is probably unauthorized/meant for another broker; then checks if there is any message to consume;
// it creates an offset for new consumers
func (b *Broker) Consume(ctx context.Context, req *proto.ConsumeRequest) (*proto.ConsumeResponse, error) {
	b.logger.WithField("Topic", DBroker).Debugf("Received Consume request: %v", req)

	topicPartitionID := fmt.Sprintf("%s-%d", req.TopicName, req.PartitionId)

	// Wait for read lock
	mapShard := b.data.ShardForKey(topicPartitionID)
	mapShard.RLock()
	defer mapShard.RUnlock()

<<<<<<< HEAD
	topicPartition, ok := b.Data.Load(topicPartitionID)
=======
	var topicPartition []*proto.ConsumerMessage
	var ok bool
>>>>>>> 7e4985cf

	// Check if the topic-partition exists in the broker's data
	if topicPartition, ok = mapShard.Items[topicPartitionID]; !ok {
		err := fmt.Errorf("topic-partition %s not found in broker %v data", topicPartitionID, b.BrokerInfo.BrokerName)
		b.logger.Fatal(err)
		return nil, status.Error(codes.Internal, err.Error())
	}

	// Check topic-partition data size

	if len(topicPartition) == 0 {
		return nil, status.Error(codes.FailedPrecondition, "topic-partition is empty")
	}

	b.offsetLock.Lock()
	defer b.offsetLock.Unlock()

	// Create offset for new consumers
	offsetLookupKey := fmt.Sprintf("%s-%s", req.ConsumerId, topicPartitionID)
	if _, ok := b.consumerOffset[offsetLookupKey]; !ok {
		b.consumerOffset[offsetLookupKey] = 0
	}

	currMsgOffset := b.consumerOffset[offsetLookupKey]

	baseMsgOffset := topicPartition[0].Offset
	beginIndex := int(currMsgOffset - baseMsgOffset)
	endIndex := min(beginIndex+MAX_BATCH_SIZE, len(topicPartition))

	numMsgs := endIndex - beginIndex
	batchMsgs := make([]*proto.ConsumerMessage, numMsgs)

	copy(batchMsgs, topicPartition[beginIndex:endIndex])
	resp := &proto.ConsumeResponse{
		TopicName: req.TopicName,
		Records:   batchMsgs,
	}

	b.consumerOffset[offsetLookupKey] = int32(endIndex)

	return resp, nil
}

func (b *Broker) SendHeartbeat() {

	for {
		b.logger.WithField("Topic", DBroker).Infof("Sending heartbeat to controller.")
		_, err := b.client.Heartbeat(context.Background(), &proto.HeartbeatRequest{
			BrokerId: b.BrokerInfo.BrokerName,
		})
		if err != nil {
			b.logger.WithField("Topic", DBroker).Errorf("Error sending heartbeat: %v", err)
		}
		time.Sleep(5 * time.Second)
	}
}<|MERGE_RESOLUTION|>--- conflicted
+++ resolved
@@ -34,14 +34,8 @@
 	ControllerAddr string
 	client         proto.ControllerServiceClient
 	logger         logrus.Entry
-<<<<<<< HEAD
-	Data           *xsync.Map       // topic_partition_id -> list of records, save protobuf messages directly for simplicity; uses xsync.Map for concurrent access
-	lock_manager   *xsync.Map       // lock for managing concurrent access to data
-	consumerOffset map[string]int32 // consumer_id_topic_partition_id -> offset
-=======
 	data           *ConcurrentMap[string, []*proto.ConsumerMessage] // topic_partition_id -> list of records, save protobuf messages directly for simplicity
 	consumerOffset map[string]int32                                 // consumer_id_topic_partition_id -> offset
->>>>>>> 7e4985cf
 	offsetLock     sync.RWMutex
 	messageCountMu sync.Mutex
 }
@@ -51,12 +45,7 @@
 	return &Broker{
 		BrokerInfo:     &BrokerInfo{BrokerName: "mock-broker", NodeAddr: "localhost:50051", PersistBatch: persistBatch},
 		logger:         logger,
-<<<<<<< HEAD
-		Data:           xsync.NewMap(),
-		lock_manager:   xsync.NewMap(),
-=======
 		data:           NewConcurrentMap[string, []*proto.ConsumerMessage](MAP_SHARD_SIZE),
->>>>>>> 7e4985cf
 		consumerOffset: make(map[string]int32),
 	}
 }
@@ -95,11 +84,7 @@
 		client:         client,
 		Data: 		 	xsync.NewMap(), // Initialize the xsync.Map
 		logger:         logger,
-<<<<<<< HEAD
-		lock_manager:   xsync.NewMap(),
-=======
 		data:           NewConcurrentMap[string, []*proto.ConsumerMessage](MAP_SHARD_SIZE),
->>>>>>> 7e4985cf
 		consumerOffset: make(map[string]int32),
 	}, nil
 }
@@ -111,12 +96,6 @@
 	topicPartitionID := fmt.Sprintf("%s-%d", req.TopicName, partitionID)
 
 	// Wait for lock before loading data
-<<<<<<< HEAD
-	lock.Lock()
-	defer lock.Unlock()
-	topicPartition, _ := b.Data.LoadOrStore(topicPartitionID, make([]*proto.ConsumerMessage, 0))
-	topicPartitionData := topicPartition.([]*proto.ConsumerMessage)
-=======
 	mapShard := b.data.ShardForKey(topicPartitionID)
 	mapShard.Lock()
 	defer mapShard.Unlock()
@@ -126,7 +105,6 @@
 	if topicPartition, ok = mapShard.Items[topicPartitionID]; !ok {
 		mapShard.Items[topicPartitionID] = make([]*proto.ConsumerMessage, 0)
 	}
->>>>>>> 7e4985cf
 
 	// Getting Offset from the last record in the partition
 	baseOffset := int32(0)
@@ -150,13 +128,7 @@
 		
 	}
 
-<<<<<<< HEAD
-	b.Data.Store(topicPartitionID, topicPartitionData)
-
-
-=======
 	mapShard.Items[topicPartitionID] = topicPartition
->>>>>>> 7e4985cf
 
 	return &proto.ProduceResponse{
 		TopicName:  req.TopicName,
@@ -388,12 +360,8 @@
 	mapShard.RLock()
 	defer mapShard.RUnlock()
 
-<<<<<<< HEAD
-	topicPartition, ok := b.Data.Load(topicPartitionID)
-=======
 	var topicPartition []*proto.ConsumerMessage
 	var ok bool
->>>>>>> 7e4985cf
 
 	// Check if the topic-partition exists in the broker's data
 	if topicPartition, ok = mapShard.Items[topicPartitionID]; !ok {
