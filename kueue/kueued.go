package kueue

import "kueue/kueue/proto"

type BrokerInfo struct {
<<<<<<< HEAD
	BrokerName   string // unique name of the broker
	NodeAddr     string
	HostedTopics map[string]*TopicInfo // topic name to topic
	PersistBatch int
=======
	BrokerName string // unique name of the broker
	NodeAddr   string // address of the broker
>>>>>>> ff1a075d
}

type PartitionInfo struct {
	PartitionID       int         // unique id of the partition
	OwnerBroker       *BrokerInfo // the broker that owns this partition
	AssignedConsumers []string
	IsLeader          bool
}

func (pi *PartitionInfo) getProto() *proto.PartitionMetadata {
	return &proto.PartitionMetadata{
		PartitionId:   int32(pi.PartitionID),
		LeaderAddress: pi.OwnerBroker.NodeAddr,
	}
}

type TopicInfo struct {
	TopicName         string                 // unique name of the topic
	Partitions        map[int]*PartitionInfo // partition id to partition info
	ReplicationFactor int                    // replication factor of each partition
}

// Record represents a message record in the message queue
// reference: https://kafka.apache.org/documentation/#record
type Record struct {
	Offset     int64
	CreateTime int64 // unix timestamp in milliseconds
	Key        string
	Value      string
}<|MERGE_RESOLUTION|>--- conflicted
+++ resolved
@@ -3,15 +3,9 @@
 import "kueue/kueue/proto"
 
 type BrokerInfo struct {
-<<<<<<< HEAD
 	BrokerName   string // unique name of the broker
 	NodeAddr     string
-	HostedTopics map[string]*TopicInfo // topic name to topic
 	PersistBatch int
-=======
-	BrokerName string // unique name of the broker
-	NodeAddr   string // address of the broker
->>>>>>> ff1a075d
 }
 
 type PartitionInfo struct {
